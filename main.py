--- conflicted
+++ resolved
@@ -11,7 +11,6 @@
 import torch
 import torch.utils.data
 import torch.autograd
-import torch.tensor
 import torch.cuda
 import torchvision.transforms as transforms
 import torchvision.models
@@ -30,7 +29,7 @@
 
 cuda = torch.cuda.is_available()
 
-method = "boo"
+method = "rm"
 
 # boo: Black One Out
 horizontal_resolution = 10
@@ -39,8 +38,12 @@
 # bonr: Black Out Randomly
 nb_frames = 100
 black_out_ratio = 0.1
-# horizontal_resolution = 10
-# vertical_resolution = 10
+
+# rm: random masking
+nb_masks = 100
+mask_probability = 0.7
+mask_height_resolution = 50
+mask_width_resolution = 50
 
 
 class CustomDataset(torch.utils.data.dataset.Dataset):
@@ -60,6 +63,36 @@
 
     def __len__(self):
         return len(self.img_names)
+
+
+def generate_random_mask(height, width, height_res, width_res, mask_probability=0.4):
+    """
+    See RISE paper section 3.2
+
+    H = height
+    h = h
+    C_H = height_res
+
+    and analog for width.
+    """
+    h = height // height_res + 1  # +1 to round up
+    w = width // width_res + 1
+
+    # generate a (small) mask with random pixels
+    mask_small = np.random.random((h, w)) >= mask_probability
+    mask_small = np.array(mask_small, dtype=float)
+
+    # upsample the mask using binlinear interpolation (for smooth edges)
+    mask_small_img = Image.fromarray(mask_small)
+    mask_large_img = mask_small_img.resize(((w + 1) * width_res, (h + 1) * height_res), resample=Image.BILINEAR)
+    mask_large = np.array(mask_large_img)
+
+    # crop areas of size (height, width) with uniformly random indents in range(0, resolution)
+    offset = np.random.random(2) * np.array([height_res, width_res])
+    offset = np.array(offset, dtype=int)
+    height_offset, width_offset = offset
+    result = mask_large[height_offset:height + height_offset, width_offset:width + width_offset]
+    return torch.tensor(result)
 
 
 if __name__ == '__main__':
@@ -141,13 +174,22 @@
         return torch.stack(img2)
 
     # Function to show an image
-    def imshow(img):
+    def imshow(img, map=None):
+
         img = unnormalize(img)
-        if cuda:
-            npimg = img.cpu().numpy()
+
+        # scale map to range 0..1
+        if map is not None:
+            map_normalized = torch.zeros_like(map)
+            map_normalized[0] = map[0] / torch.max(map[0])
+        if map is None:
+            fig, ax1 = plt.subplots(1, 1, figsize=(15, 7))
+            ax1.imshow(np.transpose(img.cpu().numpy(), (1, 2, 0)))      # different shape conventions between matplotlib and pytorch
         else:
-            npimg = img.numpy()
-        plt.imshow(np.transpose(npimg, (1, 2, 0)))  # different shape conventions between matplotlib and pytorch
+            fig, (ax1, ax2) = plt.subplots(1, 2, figsize=(15, 7))
+            ax1.imshow(np.transpose(img.cpu().numpy(), (1, 2, 0)))
+            ax2.imshow(np.transpose(map_normalized.cpu().numpy(), (1, 2, 0)))
+
         plt.show()
 
 
@@ -180,18 +222,12 @@
             # print("Prediction: " + predicted_class + " with a certainty of " + str(max_value.item()))
             print("Prediction: " + predicted_class)
 
-            # make_grid joins a batch of images to one large image.
-            # imshow(torchvision.utils.make_grid(imggg))
-
             return class_index, max_value.item()
 
         else:
             cert = predictions[0][expected_class_index].item()
             # print("Certainty of " + str(cert))
 
-            # make_grid joins a batch of images to one large image.
-            # imshow(torchvision.utils.make_grid(imggg))
-
             return expected_class_index, cert
 
     def black_out(img, x_low, x_high, y_low, y_high):
@@ -204,7 +240,7 @@
         # img[0, 1:, x_low:x_high + 1, y_low:y_high + 1] = 0
 
 
-    def predict_blacked_out(image, blocks, res_img, most_likely_index):
+    def predict_blacked_out(image, blocks, res_img, most_likely_index, certainty):
         img = image.clone().detach()
 
         for (x_block, y_block) in blocks:
@@ -223,7 +259,7 @@
             y_lower = int((image.shape[3] + 1) / vertical_resolution) * y_block
             y_upper = int(((image.shape[3] + 1) / vertical_resolution)) * (y_block + 1) - 1
 
-            highlight(res_img, x_lower, x_upper, y_lower, y_upper, certainty - cert)
+            highlight(res_img, x_lower, x_upper, y_lower, y_upper, max(certainty - cert, 0.))
 
     # =============================
     # == ACTUAL OBJECT DETECTION ==
@@ -231,12 +267,7 @@
     # Press q or close the image window to continue to the next image.
     #
     # The image- and label variables may be batches of images and labels. The batch size is defined in the DataLoader.
-<<<<<<< HEAD
     for i, (image, label) in enumerate(customloader):
-=======
-    for i, (image, label) in enumerate(testloader):
-        # print(label)
->>>>>>> 45865701
 
         print(" --- Image {} ---".format(i))
         if cuda:
@@ -249,43 +280,17 @@
         # Original image
         most_likely_index, certainty = predict_class(image, None)
 
-<<<<<<< HEAD
-        # result_image = image.clone().detach()
-        #
-        # print("Image shape: {}".format(image.shape))
-        # for x_block in range(horizontal_resolution):
-        #     for y_block in range(vertical_resolution):
-        #         x_lower = int((image.shape[2]+1) / horizontal_resolution) * x_block
-        #         x_upper = int(((image.shape[2]+1) / horizontal_resolution)) * (x_block+1) - 1
-        #         y_lower = int((image.shape[3] + 1) / vertical_resolution) * y_block
-        #         y_upper = int(((image.shape[3] + 1) / vertical_resolution)) * (y_block+1) - 1
-        #
-        #         img = image.clone().detach()
-        #
-        #         _, cert = predict_class(black_out(img, x_lower, x_upper, y_lower, y_upper), most_likely_index)
-        #
-        #         highlight(result_image, x_lower, x_upper, y_lower, y_upper, certainty - cert)
-
-        imshow(torchvision.utils.make_grid(image))
-        # imshow(torchvision.utils.make_grid(result_image))
-
-        result_image = image.clone().detach()
-=======
         result_image = torch.zeros(image.shape)
->>>>>>> 45865701
-
-        # print("Image shape: {}".format(image.shape))
 
         if method == 'boo':
             pbar = ProgressBar()
             for x_block in pbar(range(horizontal_resolution)):
                 for y_block in range(vertical_resolution):
-                    predict_blacked_out(image, [(x_block, y_block)], result_image, most_likely_index)
-
-            imshow(torchvision.utils.make_grid(image))
-            imshow(torchvision.utils.make_grid(result_image))
-
-        elif method == 'bor':
+                    predict_blacked_out(image, [(x_block, y_block)], result_image, most_likely_index, certainty)
+
+            imshow(torchvision.utils.make_grid(image), torchvision.utils.make_grid(result_image))
+
+        elif method == 'bonr':
             pbar = ProgressBar()
             for frame in pbar(range(nb_frames)):
                 blocks = []
@@ -295,10 +300,31 @@
                     x_block = randint(0, horizontal_resolution - 1)
                     y_block = randint(0, vertical_resolution - 1)
                     blocks.append((x_block, y_block))
-                predict_blacked_out(image, blocks, result_image, most_likely_index)
-
-            imshow(torchvision.utils.make_grid(image))
-            imshow(torchvision.utils.make_grid(result_image))
-
+                predict_blacked_out(image, blocks, result_image, most_likely_index, certainty)
+
+            imshow(torchvision.utils.make_grid(image), torchvision.utils.make_grid(result_image))
+
+        elif method == "rm":
+            height, width = image.shape[2:]
+            pbar = ProgressBar()
+            for mask_idx in pbar(range(nb_masks)):
+
+                mask = generate_random_mask(height, width, mask_height_resolution, mask_width_resolution,
+                                            mask_probability)
+                mask_img = torch.stack(tuple([mask] * 3))[None, ...]    # reshape the mask to (1, 3, height, width)
+                img_masked = image * mask_img
+
+                # imshow(torchvision.utils.make_grid(img_masked))
+
+                _, mask_weight = predict_class(img_masked, most_likely_index)
+
+                result_image = result_image + (mask_img * mask_weight)
+                #
+                # print(mask_weight)
+                # print("max result value: {}".format(torch.max(result_image)))
+                #
+                # imshow(torchvision.utils.make_grid(img_masked), torchvision.utils.make_grid(result_image))
+
+            imshow(torchvision.utils.make_grid(image), torchvision.utils.make_grid(result_image))
         else:
             print("No method '" + method + "' available.")